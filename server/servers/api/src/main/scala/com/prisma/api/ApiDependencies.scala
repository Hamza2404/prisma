--- conflicted
+++ resolved
@@ -7,18 +7,13 @@
 import com.prisma.api.project.ProjectFetcher
 import com.prisma.api.resolver.DeferredResolverImpl
 import com.prisma.api.schema.{ApiUserContext, SchemaBuilder}
-<<<<<<< HEAD
-import com.prisma.api.server.{GraphQlQueryCache, GraphQlRequestHandler, GraphQlRequestHandlerImpl, RequestHandler}
+import com.prisma.api.server._
 import com.prisma.cache.factory.CacheFactory
-=======
-import com.prisma.api.server.QueryExecutor
-import com.prisma.auth.{Auth, AuthImpl}
->>>>>>> 71be5b3e
 import com.prisma.config.PrismaConfig
 import com.prisma.errors.{DummyErrorReporter, ErrorReporter}
 import com.prisma.jwt.Auth
 import com.prisma.messagebus.{PubSub, PubSubPublisher, PubSubSubscriber, QueuePublisher}
-import com.prisma.metrics.{MetricsRegistry, PrismaCloudSecretLoader}
+import com.prisma.metrics.MetricsRegistry
 import com.prisma.shared.messages.SchemaInvalidatedMessage
 import com.prisma.shared.models.{ConnectorCapabilities, Project, ProjectIdEncoder}
 import com.prisma.subscriptions.Webhook
@@ -49,26 +44,15 @@
   def sideEffectMutactionExecutor: SideEffectMutactionExecutor
   def mutactionVerifier: DatabaseMutactionVerifier
   def projectIdEncoder: ProjectIdEncoder
-<<<<<<< HEAD
-  def capabilities: Set[ConnectorCapability]             = apiConnector.capabilities
+
+  def capabilities: ConnectorCapabilities                = apiConnector.capabilities
   def dataResolver(project: Project): DataResolver       = apiConnector.dataResolver(project)
   def masterDataResolver(project: Project): DataResolver = apiConnector.masterDataResolver(project)
   def deferredResolverProvider(project: Project)         = new DeferredResolverImpl[ApiUserContext](dataResolver(project))
 
-  lazy val graphQlQueryCache: GraphQlQueryCache         = GraphQlQueryCache(cacheFactory)
-  lazy val graphQlRequestHandler: GraphQlRequestHandler = GraphQlRequestHandlerImpl(println)
-  lazy val requestHandler: RequestHandler               = RequestHandler(projectFetcher, apiSchemaBuilder, graphQlRequestHandler, auth, println)
-  lazy val maxImportExportSize: Int                     = 1000000
-  lazy val sssEventsPublisher: PubSubPublisher[String]  = sssEventsPubSub
-=======
-  def capabilities: ConnectorCapabilities = apiConnector.capabilities
-
-  implicit lazy val executionContext: ExecutionContext = system.dispatcher
-  implicit lazy val reporter: ErrorReporter            = BugsnagErrorReporter(sys.env.getOrElse("BUGSNAG_API_KEY", ""))
-  lazy val auth: Auth                                  = AuthImpl
   lazy val queryExecutor: QueryExecutor                = QueryExecutor()
   lazy val maxImportExportSize: Int                    = 1000000
->>>>>>> 71be5b3e
+  lazy val sssEventsPublisher: PubSubPublisher[String] = sssEventsPubSub
 
   def initializeApiDependencies(): Unit = {
     ApiMetrics.init(metricsRegistry)
