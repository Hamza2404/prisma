--- conflicted
+++ resolved
@@ -35,18 +35,4 @@
     val filterObject: InputObjectType[Any] = utils.internalSubscriptionFilterObjectType
     Argument(name, OptionInputType(filterObject), description = "")
   }
-<<<<<<< HEAD
-
-  // use given arguments if they exist or use sensible default values
-  def createSimpleQueryArguments(skipOpt: Option[Int],
-                                 after: Option[String],
-                                 first: Option[Int],
-                                 before: Option[String],
-                                 last: Option[Int],
-                                 filterOpt: Option[Filter],
-                                 orderByOpt: Option[OrderBy]) = {
-    QueryArguments(skipOpt, after, first, before, last, filterOpt, orderByOpt)
-  }
-=======
->>>>>>> 6bc691dc
 }