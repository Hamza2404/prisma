package com.prisma.deploy.migration.inference

import com.prisma.deploy.connector.{InferredTables, MissingBackRelations}
import com.prisma.deploy.migration.DirectiveTypes.{InlineRelationDirective, RelationTableDirective}
import com.prisma.deploy.migration.validation._
import com.prisma.deploy.schema.InvalidRelationName
import com.prisma.deploy.validation.NameConstraints
import com.prisma.shared.models.Manifestations._
import com.prisma.shared.models.{OnDelete, RelationSide, ReservedFields, _}
import com.prisma.utils.await.AwaitUtils
import cool.graph.cuid.Cuid
import sangria.ast.{Field => _}

trait SchemaInferrer {
  def infer(baseSchema: Schema, schemaMapping: SchemaMapping, graphQlSdl: PrismaSdl, inferredTables: InferredTables): Schema
}

object SchemaInferrer {
  def apply(isActive: Boolean = true, shouldCheckAgainstInferredTables: Boolean = true) = new SchemaInferrer {
    override def infer(baseSchema: Schema, schemaMapping: SchemaMapping, graphQlSdl: PrismaSdl, inferredTables: InferredTables) =
      SchemaInferrerImpl(
        baseSchema = baseSchema,
        schemaMapping = schemaMapping,
        prismaSdl = graphQlSdl,
        isActive = isActive,
        shouldCheckAgainstInferredTables = shouldCheckAgainstInferredTables,
        inferredTables = inferredTables
      ).infer()
  }
}

case class SchemaInferrerImpl(
    baseSchema: Schema,
    schemaMapping: SchemaMapping,
    prismaSdl: PrismaSdl,
    isActive: Boolean,
    shouldCheckAgainstInferredTables: Boolean,
    inferredTables: InferredTables
) extends AwaitUtils {

  val isPassive = !isActive

  def infer(): Schema = Schema(modelTemplates = nextModels.toList, relationTemplates = nextRelations.toList, enums = nextEnums.toList)

  lazy val nextModels: Vector[ModelTemplate] = {
    prismaSdl.types.map { prismaType =>
      val fieldNames = prismaType.fields.map(_.name)
      val hiddenReservedFields = if (isActive) {
        val missingReservedFields = ReservedFields.reservedFieldNames.filterNot(fieldNames.contains)
        missingReservedFields.map(ReservedFields.reservedFieldFor)
      } else {
        Vector.empty
      }
      val manifestation = prismaType.tableName.map(ModelManifestation)

      val stableIdentifier = baseSchema.getModelByName(schemaMapping.getPreviousModelName(prismaType.name)) match {
        case Some(existingModel) => existingModel.stableIdentifier
        case None                => Cuid.createCuid()
      }

      ModelTemplate(
        name = prismaType.name,
        fieldTemplates = fieldsForType(prismaType).toList ++ hiddenReservedFields,
        stableIdentifier = stableIdentifier,
        manifestation = manifestation
      )
    }
  }

  def fieldsForType(prismaType: PrismaType): Vector[FieldTemplate] = {

    val fields: Vector[FieldTemplate] = prismaType.fields.flatMap { prismaField =>
      def relationFromRelationField(x: RelationalPrismaField) = {
        x.relationName match {
          case Some(name) =>
            nextRelations.find(_.name == name)

          case None =>
            val relationsThatConnectBothModels = nextRelations.filter(relation => relation.connectsTheModels(prismaType.name, x.referencesType))
            if (relationsThatConnectBothModels.size > 1) {
              None
            } else {
              relationsThatConnectBothModels.headOption
            }
        }
      }

      //For self relations we were inferring the relationSide A for both sides, this now assigns A to the lexicographically lower field name and B to the other
      //If in the previous schema both relationSides are A we reassign the relationsides otherwise we keep the one from the previous schema.
      def inferRelationSide(relation: Option[RelationTemplate]) = {
<<<<<<< HEAD
        def oldRelationSidesNotBothEqual(oldField: RelationField) = oldField.otherRelationField match {
          case Some(relatedField) => oldField.relationSide != relatedField.relationSide
          case None               => true
        }
=======
        def oldRelationSidesNotBothEqual(oldField: RelationField) = oldField.relationSide != oldField.relatedField.relationSide
>>>>>>> fc45b20a

        relation.map { relation =>
          if (relation.isSameModelRelation) {
            val oldFieldName = schemaMapping.getPreviousFieldName(prismaType.name, prismaField.name)
            val oldModelName = schemaMapping.getPreviousModelName(prismaType.name)
            val oldField     = baseSchema.getFieldByName(oldModelName, oldFieldName)

            oldField match {
              case Some(field: RelationField) if oldRelationSidesNotBothEqual(field) =>
                field.relationSide

              case _ =>
                val relationFieldNames = prismaType.relationalPrismaFields.filter(f => f.relationName.contains(relation.name)).map(_.name)
                if (relationFieldNames.exists(name => name < prismaField.name)) RelationSide.B else RelationSide.A
            }
          } else {
            if (relation.modelAName == prismaType.name) RelationSide.A else RelationSide.B
          }
        }
      }

      prismaField match {
        case scalarField: ScalarPrismaField =>
          Some(
            FieldTemplate(
              name = scalarField.name,
              typeIdentifier = scalarField.typeIdentifier,
              isRequired = scalarField.isRequired,
              isList = scalarField.isList,
              isUnique = scalarField.isUnique,
              enum = None,
              defaultValue = scalarField.defaultValue,
              relationName = None,
              relationSide = None,
              manifestation = scalarField.columnName.map(FieldManifestation)
            ))

        case enumField: EnumPrismaField =>
          Some(
            FieldTemplate(
              name = enumField.name,
              typeIdentifier = enumField.typeIdentifier,
              isRequired = enumField.isRequired,
              isList = enumField.isList,
              isUnique = enumField.isUnique,
              enum = nextEnums.find(_.name == enumField.enumName),
              defaultValue = enumField.defaultValue,
              relationName = None,
              relationSide = None,
              manifestation = enumField.columnName.map(FieldManifestation)
            ))
        case relationField: RelationalPrismaField =>
          val relation = relationFromRelationField(relationField)

          Some(
            FieldTemplate(
              name = relationField.name,
              typeIdentifier = relationField.typeIdentifier,
              isRequired = relationField.isRequired,
              isList = relationField.isList,
              isUnique = false,
              enum = None,
              defaultValue = None,
              relationName = relation.map(_.name),
              relationSide = inferRelationSide(relation),
              manifestation = None
            ))
      }
    }

    fields
  }

  lazy val nextRelations: Set[RelationTemplate] = {
    val tmp = for {
      prismaType    <- prismaSdl.types
      relationField <- prismaType.relationalPrismaFields
    } yield {
      val model1       = prismaType.name
      val model2       = relationField.referencesType
      val relatedField = relationField.relatedField

      val model1OnDelete: OnDelete.Value = relationField.cascade
      val model2OnDelete: OnDelete.Value = relatedField.map(_.cascade).getOrElse(OnDelete.SetNull)

      val (modelA, modelAOnDelete, modelB, modelBOnDelete) =
        if (model1 < model2) (model1, model1OnDelete, model2, model2OnDelete) else (model2, model2OnDelete, model1, model1OnDelete)

      /**
        * 1: has relation directive. use that one.
        * 2: has no relation directive but there's a related field with directive. Use name of the related field.
        * 3: use auto generated name else
        */
      def generateRelationName: String = {
        def concat(modelName: String, otherModelName: String): String = {
          val concatenatedString = s"${modelName}To${otherModelName}"

          !NameConstraints.isValidRelationName(concatenatedString) match {
            case true if otherModelName.length > modelName.length => concat(modelName, otherModelName.substring(0, otherModelName.length - 1))
            case true                                             => concat(modelName.substring(0, modelName.length - 1), otherModelName)
            case false                                            => concatenatedString
          }
        }
        concat(modelA, modelB)
      }

      val relationNameOnRelatedField: Option[String] = relatedField.flatMap(_.relationName)
      val relationName = (relationField.relationName, relationNameOnRelatedField) match {
        case (Some(name), _) if !NameConstraints.isValidRelationName(name)    => throw InvalidRelationName(name)
        case (None, Some(name)) if !NameConstraints.isValidRelationName(name) => throw InvalidRelationName(name)
        case (Some(name), _)                                                  => name
        case (None, Some(name))                                               => name
        case (None, None)                                                     => generateRelationName
      }
      val previousModelAName = schemaMapping.getPreviousModelName(modelA)
      val previousModelBName = schemaMapping.getPreviousModelName(modelB)

      val oldEquivalentRelationByName =
        relationField.relationName.flatMap(baseSchema.getRelationByName).filter(rel => rel.connectsTheModels(previousModelAName, previousModelBName))

      val oldEquivalentRelation = oldEquivalentRelationByName.orElse {
        UnambiguousRelation.unambiguousRelationThatConnectsModels(baseSchema, previousModelAName, previousModelBName)
      }
      val relationManifestation = relationManifestationOnFieldOrRelatedField(prismaType, relationField)

      val nextRelation = RelationTemplate(
        name = relationName,
        modelAName = modelA,
        modelBName = modelB,
        modelAOnDelete = modelAOnDelete,
        modelBOnDelete = modelBOnDelete,
        manifestation = relationManifestation
      )

      oldEquivalentRelation match {
        case Some(relation) =>
          val nextModelAId = if (previousModelAName == relation.modelAName) modelA else modelB
          val nextModelBId = if (previousModelBName == relation.modelBName) modelB else modelA
          nextRelation.copy(modelAName = nextModelAId, modelBName = nextModelBId)

        case None => nextRelation
      }
    }
    tmp.groupBy(_.name).values.flatMap(_.headOption).toSet
  }

  def relationManifestationOnFieldOrRelatedField(prismaType: PrismaType, relationField: RelationalPrismaField): Option[RelationManifestation] = {
    if (isPassive && shouldCheckAgainstInferredTables) { // todo try to get rid of this
      val manifestationOnThisField = relationManifestationOnField(prismaType, relationField)
      val manifestationOnRelatedField = relationField.relatedField.flatMap { relatedField =>
        val relatedType = prismaSdl.types.find(_.name == relationField.referencesType).get
        relationManifestationOnField(relatedType, relatedField)
      }
      manifestationOnThisField.orElse(manifestationOnRelatedField)
    } else {
      None
    }
  }

  def relationManifestationOnField(prismaType: PrismaType, relationField: RelationalPrismaField): Option[RelationManifestation] = {
    val relatedType         = relationField.relatedType
    val tableForThisType    = prismaType.finalTableName
    val tableForRelatedType = relatedType.finalTableName
    val isThisModelA        = isModelA(prismaType.name, relationField.referencesType)

    relationField.inlineDirectiveColumn match {
      case Some(inlineDirective: InlineRelationDirective) =>
        Some(InlineRelationManifestation(inTableOfModelId = prismaType.name, referencingColumn = inlineDirective.column))

      case Some(tableDirective: RelationTableDirective) =>
        val inferredTable        = inferredTables.relationTables.find(_.name == tableDirective.table)
        def columnForThisType    = tableDirective.thisColumn.orElse(inferredTable.flatMap(table => table.columnForTable(tableForThisType)))
        def columnForRelatedType = tableDirective.otherColumn.orElse(inferredTable.flatMap(table => table.columnForTable(tableForRelatedType)))

        for {
          modelAColumn <- if (isThisModelA) columnForThisType else columnForRelatedType
          modelBColumn <- if (isThisModelA) columnForRelatedType else columnForThisType
        } yield {
          RelationTableManifestation(
            table = tableDirective.table,
            modelAColumn = modelAColumn,
            modelBColumn = modelBColumn
          )
        }

      case None =>
        inferredTables.relationTables
          .find { relationTable =>
            relationTable.referencesTheTables(tableForThisType, tableForRelatedType)
          }
          .flatMap { inferredTable =>
            def columnForThisType    = inferredTable.columnForTable(tableForThisType)
            def columnForRelatedType = inferredTable.columnForTable(tableForRelatedType)

            for {
              modelAColumn <- if (isThisModelA) columnForThisType else columnForRelatedType
              modelBColumn <- if (isThisModelA) columnForRelatedType else columnForThisType
            } yield {
              RelationTableManifestation(
                table = inferredTable.name,
                modelAColumn = modelAColumn,
                modelBColumn = modelBColumn
              )
            }
          }
          .orElse {
            val referencedType = prismaSdl.types.find(_.name == relationField.referencesType).get
            val columnOption = inferredTables
              .modelTable_!(prismaType.tableName.getOrElse(prismaType.name))
              .columnNameForReferencedTable(referencedType.tableName.getOrElse(referencedType.name))
            columnOption.map(column => InlineRelationManifestation(prismaType.name, column))
          }
    }
  }

  lazy val nextEnums: Vector[Enum] = prismaSdl.enums.map(enumType => Enum(name = enumType.name, values = enumType.values))

  def isModelA(model1: String, model2: String): Boolean = model1 < model2
}<|MERGE_RESOLUTION|>--- conflicted
+++ resolved
@@ -88,14 +88,7 @@
       //For self relations we were inferring the relationSide A for both sides, this now assigns A to the lexicographically lower field name and B to the other
       //If in the previous schema both relationSides are A we reassign the relationsides otherwise we keep the one from the previous schema.
       def inferRelationSide(relation: Option[RelationTemplate]) = {
-<<<<<<< HEAD
-        def oldRelationSidesNotBothEqual(oldField: RelationField) = oldField.otherRelationField match {
-          case Some(relatedField) => oldField.relationSide != relatedField.relationSide
-          case None               => true
-        }
-=======
         def oldRelationSidesNotBothEqual(oldField: RelationField) = oldField.relationSide != oldField.relatedField.relationSide
->>>>>>> fc45b20a
 
         relation.map { relation =>
           if (relation.isSameModelRelation) {
