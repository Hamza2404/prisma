--- conflicted
+++ resolved
@@ -2,7 +2,6 @@
 
 import com.prisma.api.connector._
 import com.prisma.api.connector.postgresql.database.SlickExtensions._
-import com.prisma.api.schema.APIErrors
 import com.prisma.gc_values.{GCValue, GCValueExtractor, NullGCValue}
 import com.prisma.shared.models.{Field, Model, Relation, Schema}
 import slick.jdbc.PostgresProfile.api._
@@ -22,7 +21,6 @@
       (alias, modTableName)
     }
 
-<<<<<<< HEAD
     def relationFilterStatement(schema: Schema,
                                 field: Field,
                                 fromModel: Model,
@@ -32,8 +30,8 @@
                                 relationCondition: RelationCondition) = {
       val (alias, modTableName) = getAliasAndTableName(fromModel.name, toModel.name)
       val relationTableName     = relation.relationTableNameNew(schema)
-      val column                = relation.columnForRelationSide(field.relationSide.get)
-      val oppositeColumn        = relation.columnForRelationSide(field.oppositeRelationSide.get)
+      val column                = relation.columnForRelationSide(schema, field.relationSide.get)
+      val oppositeColumn        = relation.columnForRelationSide(schema, field.oppositeRelationSide.get)
 
       val join = sql"""select *
             from "#$projectId"."#${toModel.dbName}" as "#$alias"
@@ -50,176 +48,9 @@
         case NoRelationCondition   => sql" exists (" ++ join ++ sql"and" ++ nestedFilterStatement ++ sql")"
       })
     }
-=======
-    def filterOnRelation(relationTableName: String, nestedFilter: DataItemFilterCollection) = {
-      Some(generateFilterConditions(projectId, relationTableName, nestedFilter).getOrElse(sql"True"))
-    }
-
-    def joinRelations(schema: Schema, relation: Relation, toModel: Model, alias: String, field: Field, fromModel: Model, modTableName: String) = {
-      val relationTableName = relation.relationTableNameNew(schema)
-      val column            = relation.columnForRelationSide(schema, field.relationSide.get)
-      val oppositeColumn    = relation.columnForRelationSide(schema, field.oppositeRelationSide.get)
-      sql"""select *
-            from "#$projectId"."#${toModel.dbName}" as "#$alias"
-            inner join "#$projectId"."#${relationTableName}"
-            on "#$alias"."#${toModel.dbNameOfIdField_!}" = "#$projectId"."#${relationTableName}"."#${oppositeColumn}"
-            where "#$projectId"."#${relationTableName}"."#${column}" = "#$modTableName"."#${fromModel.dbNameOfIdField_!}""""
-    }
-
-    val tableNameSql = if (quoteTableName) sql""""#$tableName"""" else sql"""#$tableName"""
-
-    //key, value, field, filterName, relationFilter
-    val sqlParts = filter
-      .map {
-        case FilterElement(key, None, Some(field), filterName) =>
-          None
-
-        //combinationFilters
-
-        case FilterElement(key, value, None, filterName) if filterName == "AND" =>
-          val values = value
-            .asInstanceOf[Seq[Any]]
-            .map(subFilter => generateFilterConditions(projectId, tableName, subFilter.asInstanceOf[Seq[Any]]))
-            .collect { case Some(x) => x }
-
-          combineByAnd(values)
-
-        case FilterElement(key, value, None, filterName) if filterName == "OR" =>
-          val values = value
-            .asInstanceOf[Seq[Any]]
-            .map(subFilter => generateFilterConditions(projectId, tableName, subFilter.asInstanceOf[Seq[Any]]))
-            .collect { case Some(x) => x }
-
-          combineByOr(values)
-
-        case FilterElement(key, value, None, filterName) if filterName == "NOT" =>
-          val values = value
-            .asInstanceOf[Seq[Any]]
-            .map(subFilter => generateFilterConditions(projectId, tableName, subFilter.asInstanceOf[Seq[Any]]))
-            .collect { case Some(x) => x }
-
-          combineByNot(values)
-        case FilterElement(key, value, None, filterName) if filterName == "node" =>
-          val values = value
-            .asInstanceOf[Seq[Any]]
-            .map(subFilter => generateFilterConditions(projectId, tableName, subFilter.asInstanceOf[Seq[Any]]))
-            .collect { case Some(x) => x }
-
-          combineByOr(values)
-
-        //transitive filters
-
-        case TransitiveRelationFilter(schema, field, fromModel, toModel, relation, filterName, nestedFilter) if filterName == "_some" =>
-          val (alias, modTableName) = getAliasAndTableName(fromModel.name, toModel.name)
-          Some(
-            sql"exists (" ++ joinRelations(schema, relation, toModel, alias, field, fromModel, modTableName) ++ sql"and" ++ filterOnRelation(
-              alias,
-              nestedFilter) ++ sql")")
-
-        case TransitiveRelationFilter(schema, field, fromModel, toModel, relation, filterName, nestedFilter) if filterName == "_every" =>
-          val (alias, modTableName) = getAliasAndTableName(fromModel.name, toModel.name)
-          Some(
-            sql"not exists (" ++ joinRelations(schema, relation, toModel, alias, field, fromModel, modTableName) ++ sql"and not" ++ filterOnRelation(
-              alias,
-              nestedFilter) ++ sql")")
-
-        case TransitiveRelationFilter(schema, field, fromModel, toModel, relation, filterName, nestedFilter) if filterName == "_none" =>
-          val (alias, modTableName) = getAliasAndTableName(fromModel.name, toModel.name)
-          Some(
-            sql"not exists (" ++ joinRelations(schema, relation, toModel, alias, field, fromModel, modTableName) ++ sql"and " ++ filterOnRelation(
-              alias,
-              nestedFilter) ++ sql")")
-
-        case TransitiveRelationFilter(schema, field, fromModel, toModel, relation, filterName, nestedFilter) if filterName == "" =>
-          val (alias, modTableName) = getAliasAndTableName(fromModel.name, toModel.name)
-          Some(
-            sql"exists (" ++ joinRelations(schema, relation, toModel, alias, field, fromModel, modTableName) ++ sql"and" ++ filterOnRelation(
-              alias,
-              nestedFilter) ++ sql")")
-
-        //--- non recursive
-
-        // the boolean filter comes from precomputed fields
-        case FilterElement(key, value, None, filterName) if filterName == "boolean" => // todo probably useless
-          value match {
-            case true  => Some(sql"TRUE")
-            case false => Some(sql"FALSE")
-          }
-
-        case FinalValueFilter(_, value, field, filterName) if filterName == "_contains" =>
-          Some(tableNameSql ++ sql"""."#${field.dbName}" LIKE """ ++ escapeUnsafeParam(s"%${GCValueExtractor.fromGCValue(value)}%"))
-
-        case FinalValueFilter(_, value, field, filterName) if filterName == "_not_contains" =>
-          Some(tableNameSql ++ sql"""."#${field.dbName}" NOT LIKE """ ++ escapeUnsafeParam(s"%${GCValueExtractor.fromGCValue(value)}%"))
-
-        case FinalValueFilter(_, value, field, filterName) if filterName == "_starts_with" =>
-          Some(tableNameSql ++ sql"""."#${field.dbName}" LIKE """ ++ escapeUnsafeParam(s"${GCValueExtractor.fromGCValue(value)}%"))
-
-        case FinalValueFilter(_, value, field, filterName) if filterName == "_not_starts_with" =>
-          Some(tableNameSql ++ sql"""."#${field.dbName}" NOT LIKE """ ++ escapeUnsafeParam(s"${GCValueExtractor.fromGCValue(value)}%"))
-
-        case FinalValueFilter(_, value, field, filterName) if filterName == "_ends_with" =>
-          Some(tableNameSql ++ sql"""."#${field.dbName}" LIKE """ ++ escapeUnsafeParam(s"%${GCValueExtractor.fromGCValue(value)}"))
-
-        case FinalValueFilter(_, value, field, filterName) if filterName == "_not_ends_with" =>
-          Some(tableNameSql ++ sql"""."#${field.dbName}" NOT LIKE """ ++ escapeUnsafeParam(s"%${GCValueExtractor.fromGCValue(value)}"))
-
-        case FinalValueFilter(_, value, field, filterName) if filterName == "_lt" =>
-          Some(tableNameSql ++ sql"""."#${field.dbName}" < $value""")
-
-        case FinalValueFilter(_, value, field, filterName) if filterName == "_gt" =>
-          Some(tableNameSql ++ sql"""."#${field.dbName}" > $value""")
-
-        case FinalValueFilter(_, value, field, filterName) if filterName == "_lte" =>
-          Some(tableNameSql ++ sql"""."#${field.dbName}" <= $value""")
-
-        case FinalValueFilter(_, value, field, filterName) if filterName == "_gte" =>
-          Some(tableNameSql ++ sql"""."#${field.dbName}" >= $value""")
-
-        case FinalValueFilter(_, NullGCValue, field, filterName) if filterName == "_in" =>
-          Some(sql"false")
-
-        case FinalValueFilter(_, ListGCValue(values), field, filterName) if filterName == "_in" =>
-          values.nonEmpty match {
-            case true  => Some(tableNameSql ++ sql"""."#${field.dbName}" """ ++ generateInStatement(values))
-            case false => Some(sql"false")
-          }
-
-        case FinalValueFilter(_, NullGCValue, field, filterName) if filterName == "_not_in" =>
-          Some(sql"false")
-
-        case FinalValueFilter(_, ListGCValue(values), field, filterName) if filterName == "_not_in" =>
-          values.nonEmpty match {
-            case true  => Some(tableNameSql ++ sql"""."#${field.dbName}" NOT """ ++ generateInStatement(values))
-            case false => Some(sql"true")
-          }
-
-        case FinalValueFilter(_, NullGCValue, field, filterName) if filterName == "_not" =>
-          Some(tableNameSql ++ sql"""."#${field.dbName}" IS NOT NULL""")
-
-        case FinalValueFilter(_, value, field, filterName) if filterName == "_not" =>
-          Some(tableNameSql ++ sql"""."#${field.dbName}" != $value""")
-
-        case FinalValueFilter(_, NullGCValue, field, filterName) =>
-          Some(tableNameSql ++ sql"""."#${field.dbName}" IS NULL""")
-
-        case FinalValueFilter(_, value, field, filterName) =>
-          Some(tableNameSql ++ sql"""."#${field.dbName}" = $value""")
-
-        case FinalRelationFilter(schema, key, null, field, filterName) =>
-          if (field.isList) throw APIErrors.FilterCannotBeNullOnToManyField(field.name)
-
-          val relation          = field.relation.get
-          val relationTableName = relation.relationTableNameNew(schema)
-          val column            = relation.columnForRelationSide(schema, field.relationSide.get)
-          // fixme: an ugly hack that is hard to explain. ask marcus.
-          val otherIdColumn = schema.models.find(_.dbName == tableName) match {
-            case Some(model) => model.idField_!.dbName
-            case None        => "id"
-          }
->>>>>>> 9440e527
 
     val sqlParts = filter match {
+      //-------------------------------RECURSION------------------------------------
       case NodeSubscriptionFilter() => None
       case AndFilter(filters)       => combineByAnd(filters.map(generateFilterConditions(projectId, tableName, _)).collect { case Some(x) => x })
       case OrFilter(filters)        => combineByOr(filters.map(generateFilterConditions(projectId, tableName, _)).collect { case Some(x) => x })
@@ -227,8 +58,7 @@
       case NodeFilter(filters)      => combineByOr(filters.map(generateFilterConditions(projectId, tableName, _)).collect { case Some(x) => x })
       case RelationFilter(schema, field, fromModel, toModel, relation, nestedFilter, condition: RelationCondition) =>
         relationFilterStatement(schema, field, fromModel, toModel, relation, nestedFilter, condition)
-      //--- non recursive
-      // the boolean filter comes from precomputed fields // this is the computed stuff that we get when replacing mutation_in
+      //--------------------------------ANCHORS------------------------------------
       case PreComputedSubscriptionFilter(value) => Some(if (value) sql"TRUE" else sql"FALSE")
 
       case ScalarFilter(field, Contains(value)) =>
@@ -268,23 +98,17 @@
       case OneRelationIsNullFilter(schema, field) =>
         val relation          = field.relation.get
         val relationTableName = relation.relationTableNameNew(schema)
-        val column            = relation.columnForRelationSide(field.relationSide.get)
+        val column            = relation.columnForRelationSide(schema, field.relationSide.get)
+        // fixme: an ugly hack that is hard to explain. ask marcus.
+        val otherIdColumn = schema.models.find(_.dbName == tableName) match {
+          case Some(model) => model.idField_!.dbName
+          case None        => "id"
+        }
 
         Some(sql""" not exists (select  *
                                   from    "#$projectId"."#${relationTableName}"
-<<<<<<< HEAD
-                                  where   "#$projectId"."#${relationTableName}"."#${column}" = "#$tableName"."id")""")
+                                  where   "#$projectId"."#${relationTableName}"."#${column}" = "#$tableName"."#$otherIdColumn")""")
     }
-=======
-                                  where   "#$projectId"."#${relationTableName}"."#${column}" = """ ++ tableNameSql ++ sql"""."#$otherIdColumn"
-                                  )""")
-
-        // this is used for the node: {} field in the Subscription Filter
-        case values: Seq[FilterElement @unchecked] => generateFilterConditions(projectId, tableName, values)
-      }
-      .filter(_.nonEmpty)
-      .map(_.get)
->>>>>>> 9440e527
 
     if (sqlParts.isEmpty) None else combineByAnd(sqlParts)
   }
