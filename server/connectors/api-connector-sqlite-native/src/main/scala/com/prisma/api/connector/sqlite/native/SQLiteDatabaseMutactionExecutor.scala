package com.prisma.api.connector.sqlite.native
import com.google.protobuf.ByteString
import com.prisma.api.connector.jdbc.{NestedDatabaseMutactionInterpreter, TopLevelDatabaseMutactionInterpreter}
import com.prisma.api.connector.jdbc.impl._
import com.prisma.api.connector._
import com.prisma.api.connector.jdbc.database.JdbcActionsBuilder
import com.prisma.api.schema.APIErrors
import com.prisma.api.schema.APIErrors.{FieldCannotBeNull, NodeNotFoundForWhereError}
import com.prisma.connector.shared.jdbc.SlickDatabase
import com.prisma.gc_values.{IdGCValue, ListGCValue}
import com.prisma.rs.{NativeBinding, NodeNotFoundForWhere, NodeSelectorInfo, NodesNotConnected, RelationViolation, UniqueConstraintViolation}
import com.prisma.shared.models.Project
import play.api.libs.json.{JsValue, Json}
import prisma.protocol
import prisma.protocol.Error
import slick.dbio.DBIO
import slick.jdbc.TransactionIsolation

import scala.concurrent.{ExecutionContext, Future}

case class SQLiteDatabaseMutactionExecutor(
    slickDatabaseArg: SlickDatabase
)(implicit ec: ExecutionContext)
    extends DatabaseMutactionExecutor {

  import slickDatabaseArg.profile.api.{DBIO => _, _}
  import NativeUtils._

  override def executeRaw(project: Project, query: String): Future[JsValue] = {
    val action = JdbcActionsBuilder(project, slickDatabaseArg).executeRaw(query)
    runAttached(project, action)
  }

  override def executeNonTransactionally(mutaction: TopLevelDatabaseMutaction) = execute(mutaction, transactionally = false)
  override def executeTransactionally(mutaction: TopLevelDatabaseMutaction)    = execute(mutaction, transactionally = false)

  private def execute(mutaction: TopLevelDatabaseMutaction, transactionally: Boolean): Future[MutactionResults] = {

    val actionsBuilder = JdbcActionsBuilder(mutaction.project, slickDatabaseArg)
    val singleAction = transactionally match {
      case true  => executeTopLevelMutaction(mutaction, actionsBuilder).transactionally
      case false => executeTopLevelMutaction(mutaction, actionsBuilder)
    }

    val finalAction = if (slickDatabaseArg.isMySql) singleAction.withTransactionIsolation(TransactionIsolation.ReadCommitted) else singleAction

    runAttached(mutaction.project, finalAction)
  }

  def executeTopLevelMutaction(
      mutaction: TopLevelDatabaseMutaction,
      mutationBuilder: JdbcActionsBuilder
  ): DBIO[MutactionResults] = {
    mutaction match {
      case m: TopLevelUpsertNode =>
        for {
          result <- interpreterFor(m).dbioActionWithErrorMapped(mutationBuilder)
          childResults <- result match {
                           case result: CreateNodeResult =>
                             DBIO.sequence(m.create.allNestedMutactions.map(executeNestedMutaction(_, result.id, mutationBuilder)))
                           case result: UpdateNodeResult =>
                             DBIO.sequence(m.update.allNestedMutactions.map(executeNestedMutaction(_, result.id, mutationBuilder)))
                           case _ => DBIO.successful(Vector.empty)
                         }
        } yield MutactionResults(result +: childResults.flatMap(_.results))
      case m: FurtherNestedMutaction =>
        for {
          result <- interpreterFor(m).dbioActionWithErrorMapped(mutationBuilder)
          childResults <- result match {
                           case result: FurtherNestedMutactionResult =>
                             DBIO.sequence(m.allNestedMutactions.map(executeNestedMutaction(_, result.id, mutationBuilder)))
                           case _ => DBIO.successful(Vector.empty)
                         }
        } yield MutactionResults(result +: childResults.flatMap(_.results))

      case m: FinalMutaction =>
        for {
          result <- interpreterFor(m).dbioActionWithErrorMapped(mutationBuilder)
        } yield MutactionResults(Vector(result))
    }
  }

  def executeNestedMutaction(
      mutaction: NestedDatabaseMutaction,
      parentId: IdGCValue,
      mutationBuilder: JdbcActionsBuilder
  ): DBIO[MutactionResults] = {
    mutaction match {
      case m: UpsertNode =>
        for {
          result <- interpreterFor(m, parentId).dbioActionWithErrorMapped(mutationBuilder, parentId)
          childResults <- result match {
                           case result: CreateNodeResult =>
                             DBIO.sequence(m.create.allNestedMutactions.map(executeNestedMutaction(_, result.id, mutationBuilder)))
                           case result: UpdateNodeResult =>
                             DBIO.sequence(m.update.allNestedMutactions.map(executeNestedMutaction(_, result.id, mutationBuilder)))
                           case _ => DBIO.successful(Vector.empty)
                         }
        } yield MutactionResults(result +: childResults.flatMap(_.results))

      case m: FurtherNestedMutaction =>
        for {
          result <- interpreterFor(m, parentId).dbioActionWithErrorMapped(mutationBuilder, parentId)
          childResults <- result match {
                           case result: FurtherNestedMutactionResult =>
                             DBIO.sequence(m.allNestedMutactions.map(executeNestedMutaction(_, result.id, mutationBuilder)))
                           case _ => DBIO.successful(Vector.empty)
                         }
        } yield MutactionResults(result +: childResults.flatMap(_.results))

      case m: FinalMutaction =>
        for {
          result <- interpreterFor(m, parentId).dbioActionWithErrorMapped(mutationBuilder, parentId)
        } yield MutactionResults(Vector(result))
    }
  }

  def interpreterFor(mutaction: TopLevelDatabaseMutaction): TopLevelDatabaseMutactionInterpreter = {
    import com.prisma.shared.models.ProjectJsonFormatter._
    val projectJson = ByteString.copyFromUtf8(Json.toJson(mutaction.project).toString())
    val headerName  = mutaction.getClass.getSimpleName

    val DO_NOT_FORWARD_THIS_ONE = false

    mutaction match {
      case m: TopLevelCreateNode =>
        val protoMutaction = prisma.protocol.DatabaseMutaction.Type.Create(
          createNodeToProtocol(m)
        )
        val envelope = prisma.protocol.DatabaseMutaction(projectJson, None, protoMutaction)
        top_level_mutaction_interpreter(envelope, m)

      case m: TopLevelUpdateNode =>
        val protoMutaction = prisma.protocol.DatabaseMutaction.Type.Update(
          updateNodeToProtocol(m)
        )
        val envelope = prisma.protocol.DatabaseMutaction(projectJson, None, protoMutaction)
        val errorHandler: PartialFunction[prisma.protocol.Error.Value, Throwable] = {
          case Error.Value.NodeNotFoundForWhere(_)  => throw NodeNotFoundForWhereError(m.where)
          case Error.Value.FieldCannotBeNull(field) => throw FieldCannotBeNull(field)
        }
        top_level_mutaction_interpreter(envelope, m, errorHandler)

      case m: TopLevelUpsertNode =>
        val protoMutaction = prisma.protocol.DatabaseMutaction.Type.Upsert(
          prisma.protocol.UpsertNode(
            header = prisma.protocol.Header(headerName),
            where = toNodeSelector(m.where),
            create = createNodeToProtocol(m.create),
            update = updateNodeToProtocol(m.update),
          ))
        val envelope = prisma.protocol.DatabaseMutaction(projectJson, None, protoMutaction)
        top_level_mutaction_interpreter(envelope, m)

      case m: TopLevelUpdateNodes =>
        val protoMutaction = prisma.protocol.DatabaseMutaction.Type.UpdateNodes(
          prisma.protocol.UpdateNodes(
            header = prisma.protocol.Header(headerName),
            modelName = m.model.name,
            filter = toProtocolFilter(m.whereFilter.getOrElse(AndFilter(Vector.empty))),
            nonListArgs = prismaArgsToProtoclArgs(m.nonListArgs),
            listArgs = listArgsToProtocolArgs(m.listArgs),
          ))
        val envelope = prisma.protocol.DatabaseMutaction(projectJson, None, protoMutaction)
        top_level_mutaction_interpreter(envelope, m)

      case m: TopLevelDeleteNode if DO_NOT_FORWARD_THIS_ONE =>
        val protoMutaction = prisma.protocol.DatabaseMutaction.Type.Delete(
          prisma.protocol.DeleteNode(
            header = prisma.protocol.Header(headerName),
            where = toNodeSelector(m.where),
          ))
        val envelope = prisma.protocol.DatabaseMutaction(projectJson, None, protoMutaction)
        top_level_mutaction_interpreter(envelope, m)

      case m: TopLevelDeleteNodes if DO_NOT_FORWARD_THIS_ONE =>
        val protoMutaction = prisma.protocol.DatabaseMutaction.Type.DeleteNodes(
          prisma.protocol.DeleteNodes(
            header = prisma.protocol.Header(headerName),
            modelName = m.model.name,
            filter = toProtocolFilter(m.whereFilter.getOrElse(AndFilter(Vector.empty))),
          ))
        val envelope = prisma.protocol.DatabaseMutaction(projectJson, None, protoMutaction)
        top_level_mutaction_interpreter(envelope, m)

      case m: ResetData if DO_NOT_FORWARD_THIS_ONE =>
        val protoMutaction = prisma.protocol.DatabaseMutaction.Type.Reset(prisma.protocol.ResetData())
        val envelope       = prisma.protocol.DatabaseMutaction(projectJson, None, protoMutaction)
        top_level_mutaction_interpreter(envelope, m)

      case m: TopLevelDeleteNode  => DeleteNodeInterpreter(m)
      case m: TopLevelDeleteNodes => DeleteNodesInterpreter(m)
      case m: ResetData           => ResetDataInterpreter(m)
      case m: ImportNodes         => ImportNodesInterpreter(m)
      case m: ImportRelations     => ImportRelationsInterpreter(m)
      case m: ImportScalarLists   => ImportScalarListsInterpreter(m)
    }
  }

  def interpreterFor(mutaction: NestedDatabaseMutaction, parentId: IdGCValue): NestedDatabaseMutactionInterpreter = {
    import com.prisma.shared.models.ProjectJsonFormatter._
    val projectJson = ByteString.copyFromUtf8(Json.toJson(mutaction.project).toString())
    val headerName  = mutaction.getClass.getSimpleName
    val prismaId    = toPrismaId(parentId)

    val DO_NOT_FORWARD_THIS_ONE = false

    mutaction match {
      case m: NestedCreateNode =>
        val protoMutaction = prisma.protocol.DatabaseMutaction.Type.NestedCreate(
          nestedCreateNodeToProtocol(m)
        )
        val envelope = prisma.protocol.DatabaseMutaction(projectJson, Some(prismaId), protoMutaction)

        val errorHandler: PartialFunction[prisma.protocol.Error.Value, Throwable] = {
          case Error.Value.RelationViolation(rv) => throw RelationViolation(rv.relationName, rv.modelAName, rv.modelBName)
        }

        nested_mutaction_interpreter(envelope, m, errorHandler)

      case m: NestedUpdateNode =>
        val protoMutaction = prisma.protocol.DatabaseMutaction.Type.NestedUpdate(
          nestedUpdateNodeToProtocol(m)
        )
        val envelope = prisma.protocol.DatabaseMutaction(projectJson, Some(prismaId), protoMutaction)

        val mapNodeSelector = (ns: protocol.NodeSelector) => {
          NodeSelectorInfo(ns.modelName, ns.fieldName, toGcValue(ns.value.prismaValue))
        }

        val errorHandler: PartialFunction[prisma.protocol.Error.Value, Throwable] = {
          case Error.Value.NodesNotConnected(rv) =>
            throw NodesNotConnected(rv.relationName, rv.parentName, rv.parentWhere.map(mapNodeSelector), rv.childName, rv.childWhere.map(mapNodeSelector))
        }

        nested_mutaction_interpreter(envelope, m, errorHandler)

      case m: NestedUpsertNode =>
        val protoMutaction = prisma.protocol.DatabaseMutaction.Type.NestedUpsert(
          nestedUpsertToProtocol(m)
        )
        val envelope = prisma.protocol.DatabaseMutaction(projectJson, Some(prismaId), protoMutaction)
        nested_mutaction_interpreter(envelope, m)

      case m: NestedConnect =>
        val protoMutaction = prisma.protocol.DatabaseMutaction.Type.NestedConnect(
          nestedConnectToProtocol(m)
        )
        val envelope = prisma.protocol.DatabaseMutaction(projectJson, Some(prismaId), protoMutaction)

        val errorHandler: PartialFunction[prisma.protocol.Error.Value, Throwable] = {
          case Error.Value.NodeNotFoundForWhere(_)  => throw NodeNotFoundForWhereError(m.where)
          case Error.Value.RelationViolation(rv)    => throw RelationViolation(rv.relationName, rv.modelAName, rv.modelBName)
        }

        nested_mutaction_interpreter(envelope, m, errorHandler)

      case m: NestedDisconnect =>
        val protoMutaction = prisma.protocol.DatabaseMutaction.Type.NestedDisconnect(
          nestedDisconnectToProtocol(m)
        )
        val envelope = prisma.protocol.DatabaseMutaction(projectJson, Some(prismaId), protoMutaction)

        val mapNodeSelector = (ns: protocol.NodeSelector) => {
          NodeSelectorInfo(ns.modelName, ns.fieldName, toGcValue(ns.value.prismaValue))
        }

        val errorHandler: PartialFunction[prisma.protocol.Error.Value, Throwable] = {
          case Error.Value.NodesNotConnected(rv)    =>
            throw NodesNotConnected(rv.relationName, rv.parentName, rv.parentWhere.map(mapNodeSelector), rv.childName, rv.childWhere.map(mapNodeSelector))
          case Error.Value.RelationViolation(rv)    => throw RelationViolation(rv.relationName, rv.modelAName, rv.modelBName)
        }

        nested_mutaction_interpreter(envelope, m)

      case m: NestedSet =>
        val protoMutaction = prisma.protocol.DatabaseMutaction.Type.NestedSet(
          nestedSetToProtocol(m)
        )
        val envelope = prisma.protocol.DatabaseMutaction(projectJson, Some(prismaId), protoMutaction)
        nested_mutaction_interpreter(envelope, m)

      case m: NestedUpdateNodes =>
        val protoMutaction = prisma.protocol.DatabaseMutaction.Type.NestedUpdateNodes(
          nestedUpdateManyToProtocol(m)
        )
        val envelope = prisma.protocol.DatabaseMutaction(projectJson, Some(prismaId), protoMutaction)
        nested_mutaction_interpreter(envelope, m)

      case m: NestedDeleteNodes if DO_NOT_FORWARD_THIS_ONE =>
        val protoMutaction = prisma.protocol.DatabaseMutaction.Type.NestedDeleteNodes(
          nestedDeleteManyToProtocol(m)
        )
        val envelope = prisma.protocol.DatabaseMutaction(projectJson, Some(prismaId), protoMutaction)
        nested_mutaction_interpreter(envelope, m)

<<<<<<< HEAD
      case m: NestedDeleteNode  => NestedDeleteNodeInterpreter(m)
      case m: NestedConnect     => NestedConnectInterpreter(m)
      case m: NestedSet         => NestedSetInterpreter(m)
      case m: NestedDisconnect  => NestedDisconnectInterpreter(m)
      case m: NestedUpdateNodes => NestedUpdateNodesInterpreter(m)
      case m: NestedDeleteNodes => NestedDeleteNodesInterpreter(m)
=======
      case m: NestedDeleteNode if DO_NOT_FORWARD_THIS_ONE =>
        val protoMutaction = prisma.protocol.DatabaseMutaction.Type.NestedDelete(
          nestedDeleteToProtocol(m)
        )
        val envelope = prisma.protocol.DatabaseMutaction(projectJson, Some(prismaId), protoMutaction)
        nested_mutaction_interpreter(envelope, m)

      case m: NestedDeleteNode  => NestedDeleteNodeInterpreter(m, shouldDeleteRelayIds = manageRelayIds)
      case m: NestedDeleteNodes => NestedDeleteNodesInterpreter(m, shouldDeleteRelayIds = manageRelayIds)
>>>>>>> 5d14d5ce
    }
  }

  private def createNodeToProtocol(m: TopLevelCreateNode) = {
    prisma.protocol.CreateNode(
      header = prisma.protocol.Header(m.getClass.getSimpleName),
      modelName = m.model.name,
      nonListArgs = prismaArgsToProtoclArgs(m.nonListArgs),
      listArgs = listArgsToProtocolArgs(m.listArgs),
      nested = nestedMutactionsToProtocol(m),
    )
  }

  private def nestedCreateNodeToProtocol(m: NestedCreateNode) = {
    prisma.protocol.NestedCreateNode(
      header = prisma.protocol.Header(m.getClass.getSimpleName),
      modelName = m.relationField.model.name,
      fieldName = m.relationField.name,
      nonListArgs = prismaArgsToProtoclArgs(m.nonListArgs),
      listArgs = listArgsToProtocolArgs(m.listArgs),
      topIsCreate = m.topIsCreate,
      nested = nestedMutactionsToProtocol(m),
    )
  }

  private def nestedUpsertToProtocol(m: NestedUpsertNode) = {
    prisma.protocol.NestedUpsertNode(
      header = prisma.protocol.Header(m.getClass.getSimpleName),
      modelName = m.relationField.model.name,
      fieldName = m.relationField.name,
      where = m.where.map(toNodeSelector),
      create = nestedCreateNodeToProtocol(m.create),
      update = nestedUpdateNodeToProtocol(m.update)
    )
  }

  private def nestedDeleteToProtocol(m: NestedDeleteNode) = {
    prisma.protocol.NestedDeleteNode(
      header = prisma.protocol.Header(m.getClass.getSimpleName),
      modelName = m.relationField.model.name,
      fieldName = m.relationField.name,
      where = m.where.map(toNodeSelector)
    )
  }

  private def nestedConnectToProtocol(m: NestedConnect) = {
    prisma.protocol.NestedConnect(
      header = prisma.protocol.Header(m.getClass.getSimpleName),
      modelName = m.relationField.model.name,
      fieldName = m.relationField.name,
      where = toNodeSelector(m.where),
      topIsCreate = m.topIsCreate
    )
  }

  private def nestedDisconnectToProtocol(m: NestedDisconnect) = {
    prisma.protocol.NestedDisconnect(
      header = prisma.protocol.Header(m.getClass.getSimpleName),
      modelName = m.relationField.model.name,
      fieldName = m.relationField.name,
      where = m.where.map(toNodeSelector)
    )
  }

  private def nestedSetToProtocol(m: NestedSet) = {
    prisma.protocol.NestedSet(
      header = prisma.protocol.Header(m.getClass.getSimpleName),
      modelName = m.relationField.model.name,
      fieldName = m.relationField.name,
      wheres = m.wheres.map(toNodeSelector)
    )
  }

  private def nestedUpdateManyToProtocol(m: NestedUpdateNodes) = {
    prisma.protocol.NestedUpdateNodes(
      header = prisma.protocol.Header(m.getClass.getSimpleName),
      modelName = m.relationField.model.name,
      fieldName = m.relationField.name,
      filter = m.whereFilter.map(toProtocolFilter),
      nonListArgs = prismaArgsToProtoclArgs(m.nonListArgs),
      listArgs = listArgsToProtocolArgs(m.listArgs),
    )
  }
  private def nestedDeleteManyToProtocol(m: NestedDeleteNodes) = {
    prisma.protocol.NestedDeleteNodes(
      header = prisma.protocol.Header(m.getClass.getSimpleName),
      modelName = m.relationField.model.name,
      fieldName = m.relationField.name,
      filter = m.whereFilter.map(toProtocolFilter),
    )
  }

  private def updateNodeToProtocol(m: TopLevelUpdateNode) = {
    prisma.protocol.UpdateNode(
      header = prisma.protocol.Header(m.getClass.getSimpleName),
      where = toNodeSelector(m.where),
      nonListArgs = prismaArgsToProtoclArgs(m.nonListArgs),
      listArgs = listArgsToProtocolArgs(m.listArgs),
      nested = nestedMutactionsToProtocol(m),
    )
  }

  private def nestedUpdateNodeToProtocol(m: NestedUpdateNode) = {
    prisma.protocol.NestedUpdateNode(
      header = prisma.protocol.Header(m.getClass.getSimpleName),
      modelName = m.relationField.model.name,
      fieldName = m.relationField.name,
      where = m.where.map(toNodeSelector),
      nonListArgs = prismaArgsToProtoclArgs(m.nonListArgs),
      listArgs = listArgsToProtocolArgs(m.listArgs),
      nested = nestedMutactionsToProtocol(m),
    )
  }

  private def nestedMutactionsToProtocol(m: FurtherNestedMutaction): prisma.protocol.NestedMutactions = {
    prisma.protocol.NestedMutactions(
      creates = m.nestedCreates.map(nestedCreateNodeToProtocol),
      updates = m.nestedUpdates.map(nestedUpdateNodeToProtocol),
      upserts = m.nestedUpserts.map(nestedUpsertToProtocol),
      deletes = m.nestedDeletes.map(nestedDeleteToProtocol),
      connects = m.nestedConnects.map(nestedConnectToProtocol),
      disconnects = m.nestedDisconnects.map(nestedDisconnectToProtocol),
      sets = m.nestedSets.map(nestedSetToProtocol),
      updateManys = m.nestedUpdateManys.map(nestedUpdateManyToProtocol),
      deleteManys = m.nestedDeleteManys.map(nestedDeleteManyToProtocol)
    )
  }

  private def listArgsToProtocolArgs(listArgs: Vector[(String, ListGCValue)]): protocol.PrismaArgs = {
    prisma.protocol.PrismaArgs(
      listArgs.map { case (k, v) => prisma.protocol.KeyValueContainer(k, toValueContainer(v)) }
    )
  }

  private def prismaArgsToProtoclArgs(prismaArgs: PrismaArgs): protocol.PrismaArgs = {
    prisma.protocol.PrismaArgs(
      prismaArgs.rootGCMap.map { case (k, v) => prisma.protocol.KeyValueContainer(k, toValueContainer(v)) }.toVector
    )
  }

  private def top_level_mutaction_interpreter(
      protoMutaction: prisma.protocol.DatabaseMutaction,
      mutaction: DatabaseMutaction,
      errorHandler: PartialFunction[prisma.protocol.Error.Value, Throwable] = PartialFunction.empty
  ): TopLevelDatabaseMutactionInterpreter = {

    new TopLevelDatabaseMutactionInterpreter {
      override protected def dbioAction(mutationBuilder: JdbcActionsBuilder): DBIO[DatabaseMutactionResult] = {
        forwarding_dbio(protoMutaction, mutaction, errorHandler)
      }

      override val errorMapper: PartialFunction[Throwable, APIErrors.ClientApiError] = sharedErrorMapper
    }
  }

  private def nested_mutaction_interpreter(
      protoMutaction: prisma.protocol.DatabaseMutaction,
      mutaction: DatabaseMutaction,
      errorHandler: PartialFunction[prisma.protocol.Error.Value, Throwable] = PartialFunction.empty
  ): NestedDatabaseMutactionInterpreter = {

    new NestedDatabaseMutactionInterpreter {
      override protected def dbioAction(mutationBuilder: JdbcActionsBuilder, parentId: IdGCValue): DBIO[DatabaseMutactionResult] = {
        forwarding_dbio(protoMutaction, mutaction, errorHandler)
      }

      override val errorMapper: PartialFunction[Throwable, APIErrors.ClientApiError] = sharedErrorMapper
    }
  }

  private def forwarding_dbio(
      protoMutaction: prisma.protocol.DatabaseMutaction,
      mutaction: DatabaseMutaction,
      errorHandler: PartialFunction[prisma.protocol.Error.Value, Throwable] = PartialFunction.empty
  ): DBIO[DatabaseMutactionResult] = {
    SimpleDBIO { _ =>
      val executionResult = NativeBinding.execute_mutaction(protoMutaction, errorHandler)
      executionResult.`type` match {
        case prisma.protocol.DatabaseMutactionResult.Type.Create(result) =>
          val m = mutaction match {
            case m: CreateNode => m
            case m: UpsertNode => m.create
            case m             => sys.error(s"mutaction of type [$m] is disallowed here")
          }

          CreateNodeResult(toIdGcValue(result.id), m)

        case prisma.protocol.DatabaseMutactionResult.Type.Update(result) =>
          val m = mutaction match {
            case m: UpdateNode => m
            case m: UpsertNode => m.update
            case m             => sys.error(s"mutaction of type [$m] is disallowed here")
          }

          UpdateNodeResult(toIdGcValue(result.id), PrismaNode.dummy, m)

        case prisma.protocol.DatabaseMutactionResult.Type.Delete(_) =>
          DeleteNodeResult(PrismaNode.dummy, mutaction.asInstanceOf[DeleteNode])

        case prisma.protocol.DatabaseMutactionResult.Type.Many(result) =>
          ManyNodesResult(mutaction.asInstanceOf[FinalMutaction], result.count)

        case prisma.protocol.DatabaseMutactionResult.Type.Unit(_) =>
          UnitDatabaseMutactionResult

        case prisma.protocol.DatabaseMutactionResult.Type.Empty =>
          UnitDatabaseMutactionResult
      }
    }
  }

  private val sharedErrorMapper: PartialFunction[Throwable, APIErrors.ClientApiError] = {
    case UniqueConstraintViolation(fieldName) => {
      val splitted = fieldName.split('.')
      APIErrors.UniqueConstraintViolation(splitted(0), "Field name = " + splitted(1))
    }
    case NodeNotFoundForWhere(modelName, fieldName, value) => {
      APIErrors.NodeNotFoundForWhereErrorNative(modelName, value, fieldName)
    }
    case RelationViolation(relationName, modelAName, modelBName) => {
      APIErrors.RequiredRelationWouldBeViolatedNative(relationName, modelAName, modelBName)
    }
    case FieldCannotBeNull(fieldName) => {
      APIErrors.FieldCannotBeNull(fieldName)
    }
    case NodesNotConnected(relationName, parentName, parentWhere, childName, childWhere) => {
      val mapWhere = (ns: NodeSelectorInfo) => {
        APIErrors.NodeSelectorInfo(ns.model, ns.field, ns.value)
      }

      APIErrors.NodesNotConnectedNative(relationName, parentName, parentWhere.map(mapWhere), childName, childWhere.map(mapWhere))
    }
  }

  private def runAttached[T](project: Project, query: DBIO[T]) = {
    if (slickDatabaseArg.isSQLite) {
      import slickDatabaseArg.profile.api._

      val list               = sql"""PRAGMA database_list;""".as[(String, String, String)]
      val path               = s"""'db/${project.dbName}.db'"""
      val attach             = sqlu"ATTACH DATABASE #$path AS #${project.dbName};"
      val activateForeignKey = sqlu"""PRAGMA foreign_keys = ON;"""

      val attachIfNecessary = for {
        attachedDbs <- list
        _ <- attachedDbs.map(_._2).contains(project.dbName) match {
              case true  => slick.dbio.DBIO.successful(())
              case false => attach
            }
        _      <- activateForeignKey
        result <- query
      } yield result

      slickDatabaseArg.database.run(attachIfNecessary.withPinnedSession)
    } else {
      slickDatabaseArg.database.run(query)
    }
  }
}<|MERGE_RESOLUTION|>--- conflicted
+++ resolved
@@ -294,14 +294,6 @@
         val envelope = prisma.protocol.DatabaseMutaction(projectJson, Some(prismaId), protoMutaction)
         nested_mutaction_interpreter(envelope, m)
 
-<<<<<<< HEAD
-      case m: NestedDeleteNode  => NestedDeleteNodeInterpreter(m)
-      case m: NestedConnect     => NestedConnectInterpreter(m)
-      case m: NestedSet         => NestedSetInterpreter(m)
-      case m: NestedDisconnect  => NestedDisconnectInterpreter(m)
-      case m: NestedUpdateNodes => NestedUpdateNodesInterpreter(m)
-      case m: NestedDeleteNodes => NestedDeleteNodesInterpreter(m)
-=======
       case m: NestedDeleteNode if DO_NOT_FORWARD_THIS_ONE =>
         val protoMutaction = prisma.protocol.DatabaseMutaction.Type.NestedDelete(
           nestedDeleteToProtocol(m)
@@ -309,9 +301,8 @@
         val envelope = prisma.protocol.DatabaseMutaction(projectJson, Some(prismaId), protoMutaction)
         nested_mutaction_interpreter(envelope, m)
 
-      case m: NestedDeleteNode  => NestedDeleteNodeInterpreter(m, shouldDeleteRelayIds = manageRelayIds)
-      case m: NestedDeleteNodes => NestedDeleteNodesInterpreter(m, shouldDeleteRelayIds = manageRelayIds)
->>>>>>> 5d14d5ce
+      case m: NestedDeleteNode  => NestedDeleteNodeInterpreter(m)
+      case m: NestedDeleteNodes => NestedDeleteNodesInterpreter(m)
     }
   }
 
