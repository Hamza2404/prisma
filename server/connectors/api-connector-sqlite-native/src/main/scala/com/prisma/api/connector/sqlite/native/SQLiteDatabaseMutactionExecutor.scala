package com.prisma.api.connector.sqlite.native
import com.google.protobuf.ByteString
import com.prisma.api.connector.jdbc.{NestedDatabaseMutactionInterpreter, TopLevelDatabaseMutactionInterpreter}
import com.prisma.api.connector.jdbc.impl._
import com.prisma.api.connector._
import com.prisma.api.connector.jdbc.database.JdbcActionsBuilder
import com.prisma.api.schema.APIErrors
import com.prisma.api.schema.APIErrors.{FieldCannotBeNull, NodeNotFoundForWhereError}
import com.prisma.connector.shared.jdbc.SlickDatabase
import com.prisma.gc_values.{IdGCValue, ListGCValue}
import com.prisma.rs.{NativeBinding, NodeNotFoundForWhere, NodeSelectorInfo, NodesNotConnected, RelationViolation, UniqueConstraintViolation}
import com.prisma.shared.models.Project
import play.api.libs.json.{JsValue, Json}
import prisma.protocol
import prisma.protocol.Error
import slick.dbio.DBIO
import slick.jdbc.TransactionIsolation

import scala.concurrent.{ExecutionContext, Future}

case class SQLiteDatabaseMutactionExecutor(
    slickDatabaseArg: SlickDatabase
)(implicit ec: ExecutionContext)
    extends DatabaseMutactionExecutor {

  import slickDatabaseArg.profile.api.{DBIO => _, _}
  import NativeUtils._

  override def executeRaw(project: Project, query: String): Future[JsValue] = {
    val action = JdbcActionsBuilder(project, slickDatabaseArg).executeRaw(query)
    runAttached(project, action)
  }

  override def executeNonTransactionally(mutaction: TopLevelDatabaseMutaction) = execute(mutaction, transactionally = false)
  override def executeTransactionally(mutaction: TopLevelDatabaseMutaction)    = execute(mutaction, transactionally = false)

  private def execute(mutaction: TopLevelDatabaseMutaction, transactionally: Boolean): Future[MutactionResults] = {

    val actionsBuilder = JdbcActionsBuilder(mutaction.project, slickDatabaseArg)
    val singleAction = transactionally match {
      case true  => executeTopLevelMutaction(mutaction, actionsBuilder).transactionally
      case false => executeTopLevelMutaction(mutaction, actionsBuilder)
    }

    val finalAction = if (slickDatabaseArg.isMySql) singleAction.withTransactionIsolation(TransactionIsolation.ReadCommitted) else singleAction

    runAttached(mutaction.project, finalAction)
  }

  def executeTopLevelMutaction(
      mutaction: TopLevelDatabaseMutaction,
      mutationBuilder: JdbcActionsBuilder
  ): DBIO[MutactionResults] = {
    mutaction match {
      case m: TopLevelUpsertNode =>
        for {
          result <- interpreterFor(m).dbioActionWithErrorMapped(mutationBuilder)
          childResults <- result match {
                           case result: CreateNodeResult =>
                             DBIO.sequence(m.create.allNestedMutactions.map(executeNestedMutaction(_, result.id, mutationBuilder)))
                           case result: UpdateNodeResult =>
                             DBIO.sequence(m.update.allNestedMutactions.map(executeNestedMutaction(_, result.id, mutationBuilder)))
                           case _ => DBIO.successful(Vector.empty)
                         }
        } yield MutactionResults(result +: childResults.flatMap(_.results))
      case m: FurtherNestedMutaction =>
        for {
          result <- interpreterFor(m).dbioActionWithErrorMapped(mutationBuilder)
          childResults <- result match {
                           case result: FurtherNestedMutactionResult =>
                             DBIO.sequence(m.allNestedMutactions.map(executeNestedMutaction(_, result.id, mutationBuilder)))
                           case _ => DBIO.successful(Vector.empty)
                         }
        } yield MutactionResults(result +: childResults.flatMap(_.results))

      case m: FinalMutaction =>
        for {
          result <- interpreterFor(m).dbioActionWithErrorMapped(mutationBuilder)
        } yield MutactionResults(Vector(result))
    }
  }

  def executeNestedMutaction(
      mutaction: NestedDatabaseMutaction,
      parentId: IdGCValue,
      mutationBuilder: JdbcActionsBuilder
  ): DBIO[MutactionResults] = {
    mutaction match {
      case m: UpsertNode =>
        for {
          result <- interpreterFor(m, parentId).dbioActionWithErrorMapped(mutationBuilder, parentId)
          childResults <- result match {
                           case result: CreateNodeResult =>
                             DBIO.sequence(m.create.allNestedMutactions.map(executeNestedMutaction(_, result.id, mutationBuilder)))
                           case result: UpdateNodeResult =>
                             DBIO.sequence(m.update.allNestedMutactions.map(executeNestedMutaction(_, result.id, mutationBuilder)))
                           case _ => DBIO.successful(Vector.empty)
                         }
        } yield MutactionResults(result +: childResults.flatMap(_.results))

      case m: FurtherNestedMutaction =>
        for {
          result <- interpreterFor(m, parentId).dbioActionWithErrorMapped(mutationBuilder, parentId)
          childResults <- result match {
                           case result: FurtherNestedMutactionResult =>
                             DBIO.sequence(m.allNestedMutactions.map(executeNestedMutaction(_, result.id, mutationBuilder)))
                           case _ => DBIO.successful(Vector.empty)
                         }
        } yield MutactionResults(result +: childResults.flatMap(_.results))

      case m: FinalMutaction =>
        for {
          result <- interpreterFor(m, parentId).dbioActionWithErrorMapped(mutationBuilder, parentId)
        } yield MutactionResults(Vector(result))
    }
  }

  def interpreterFor(mutaction: TopLevelDatabaseMutaction): TopLevelDatabaseMutactionInterpreter = {
    import com.prisma.shared.models.ProjectJsonFormatter._
    val projectJson = ByteString.copyFromUtf8(Json.toJson(mutaction.project).toString())
    val headerName  = mutaction.getClass.getSimpleName

    val DO_NOT_FORWARD_THIS_ONE = false

    mutaction match {
      case m: TopLevelCreateNode =>
        val protoMutaction = prisma.protocol.DatabaseMutaction.Type.Create(
          createNodeToProtocol(m)
        )
        val envelope = prisma.protocol.DatabaseMutaction(projectJson, None, protoMutaction)
        top_level_mutaction_interpreter(envelope, m)

      case m: TopLevelUpdateNode =>
        val protoMutaction = prisma.protocol.DatabaseMutaction.Type.Update(
          updateNodeToProtocol(m)
        )
        val envelope = prisma.protocol.DatabaseMutaction(projectJson, None, protoMutaction)
        val errorHandler: PartialFunction[prisma.protocol.Error.Value, Throwable] = {
          case Error.Value.NodeNotFoundForWhere(_)  => throw NodeNotFoundForWhereError(m.where)
          case Error.Value.FieldCannotBeNull(field) => throw FieldCannotBeNull(field)
        }
        top_level_mutaction_interpreter(envelope, m, errorHandler)

      case m: TopLevelUpsertNode =>
        val protoMutaction = prisma.protocol.DatabaseMutaction.Type.Upsert(
          prisma.protocol.UpsertNode(
            header = prisma.protocol.Header(headerName),
            where = toNodeSelector(m.where),
            create = createNodeToProtocol(m.create),
            update = updateNodeToProtocol(m.update),
          ))
        val envelope = prisma.protocol.DatabaseMutaction(projectJson, None, protoMutaction)
        top_level_mutaction_interpreter(envelope, m)

      case m: TopLevelUpdateNodes =>
        val protoMutaction = prisma.protocol.DatabaseMutaction.Type.UpdateNodes(
          prisma.protocol.UpdateNodes(
            header = prisma.protocol.Header(headerName),
            modelName = m.model.name,
            filter = toProtocolFilter(m.whereFilter.getOrElse(AndFilter(Vector.empty))),
            nonListArgs = prismaArgsToProtoclArgs(m.nonListArgs),
            listArgs = listArgsToProtocolArgs(m.listArgs),
          ))
        val envelope = prisma.protocol.DatabaseMutaction(projectJson, None, protoMutaction)
        top_level_mutaction_interpreter(envelope, m)

      case m: TopLevelDeleteNode =>
        val protoMutaction = prisma.protocol.DatabaseMutaction.Type.Delete(
          prisma.protocol.DeleteNode(
            header = prisma.protocol.Header(headerName),
            where = toNodeSelector(m.where),
          ))
        val envelope = prisma.protocol.DatabaseMutaction(projectJson, None, protoMutaction)
        top_level_mutaction_interpreter(envelope, m)

      case m: TopLevelDeleteNodes =>
        val protoMutaction = prisma.protocol.DatabaseMutaction.Type.DeleteNodes(
          prisma.protocol.DeleteNodes(
            header = prisma.protocol.Header(headerName),
            modelName = m.model.name,
            filter = toProtocolFilter(m.whereFilter.getOrElse(AndFilter(Vector.empty))),
          ))
        val envelope = prisma.protocol.DatabaseMutaction(projectJson, None, protoMutaction)
        top_level_mutaction_interpreter(envelope, m)

      case m: ResetData if DO_NOT_FORWARD_THIS_ONE =>
        val protoMutaction = prisma.protocol.DatabaseMutaction.Type.Reset(prisma.protocol.ResetData())
        val envelope       = prisma.protocol.DatabaseMutaction(projectJson, None, protoMutaction)
        top_level_mutaction_interpreter(envelope, m)

<<<<<<< HEAD
      case m: TopLevelDeleteNode  => DeleteNodeInterpreter(m)
      case m: TopLevelDeleteNodes => DeleteNodesInterpreter(m)
=======
>>>>>>> c03ec023
      case m: ResetData           => ResetDataInterpreter(m)
      case m: ImportNodes         => ImportNodesInterpreter(m)
      case m: ImportRelations     => ImportRelationsInterpreter(m)
      case m: ImportScalarLists   => ImportScalarListsInterpreter(m)
    }
  }

  def interpreterFor(mutaction: NestedDatabaseMutaction, parentId: IdGCValue): NestedDatabaseMutactionInterpreter = {
    import com.prisma.shared.models.ProjectJsonFormatter._
    val projectJson = ByteString.copyFromUtf8(Json.toJson(mutaction.project).toString())
    val headerName  = mutaction.getClass.getSimpleName
    val prismaId    = toPrismaId(parentId)

    mutaction match {
      case m: NestedCreateNode =>
        val protoMutaction = prisma.protocol.DatabaseMutaction.Type.NestedCreate(
          nestedCreateNodeToProtocol(m)
        )
        val envelope = prisma.protocol.DatabaseMutaction(projectJson, Some(prismaId), protoMutaction)

        val errorHandler: PartialFunction[prisma.protocol.Error.Value, Throwable] = {
          case Error.Value.RelationViolation(rv) => throw RelationViolation(rv.relationName, rv.modelAName, rv.modelBName)
        }

        nested_mutaction_interpreter(envelope, m, errorHandler)

      case m: NestedUpdateNode =>
        val protoMutaction = prisma.protocol.DatabaseMutaction.Type.NestedUpdate(
          nestedUpdateNodeToProtocol(m)
        )
        val envelope = prisma.protocol.DatabaseMutaction(projectJson, Some(prismaId), protoMutaction)

        val mapNodeSelector = (ns: protocol.NodeSelector) => {
          NodeSelectorInfo(ns.modelName, ns.fieldName, toGcValue(ns.value.prismaValue))
        }

        val errorHandler: PartialFunction[prisma.protocol.Error.Value, Throwable] = {
          case Error.Value.NodesNotConnected(rv) =>
            throw NodesNotConnected(rv.relationName, rv.parentName, rv.parentWhere.map(mapNodeSelector), rv.childName, rv.childWhere.map(mapNodeSelector))
        }

        nested_mutaction_interpreter(envelope, m, errorHandler)

      case m: NestedUpsertNode =>
        val protoMutaction = prisma.protocol.DatabaseMutaction.Type.NestedUpsert(
          nestedUpsertToProtocol(m)
        )
        val envelope = prisma.protocol.DatabaseMutaction(projectJson, Some(prismaId), protoMutaction)
        nested_mutaction_interpreter(envelope, m)

      case m: NestedConnect =>
        val protoMutaction = prisma.protocol.DatabaseMutaction.Type.NestedConnect(
          nestedConnectToProtocol(m)
        )
        val envelope = prisma.protocol.DatabaseMutaction(projectJson, Some(prismaId), protoMutaction)

        val errorHandler: PartialFunction[prisma.protocol.Error.Value, Throwable] = {
          case Error.Value.NodeNotFoundForWhere(_)  => throw NodeNotFoundForWhereError(m.where)
          case Error.Value.RelationViolation(rv)    => throw RelationViolation(rv.relationName, rv.modelAName, rv.modelBName)
        }

        nested_mutaction_interpreter(envelope, m, errorHandler)

      case m: NestedDisconnect =>
        val protoMutaction = prisma.protocol.DatabaseMutaction.Type.NestedDisconnect(
          nestedDisconnectToProtocol(m)
        )
        val envelope = prisma.protocol.DatabaseMutaction(projectJson, Some(prismaId), protoMutaction)

        val mapNodeSelector = (ns: protocol.NodeSelector) => {
          NodeSelectorInfo(ns.modelName, ns.fieldName, toGcValue(ns.value.prismaValue))
        }

        val errorHandler: PartialFunction[prisma.protocol.Error.Value, Throwable] = {
          case Error.Value.NodesNotConnected(rv)    =>
            throw NodesNotConnected(rv.relationName, rv.parentName, rv.parentWhere.map(mapNodeSelector), rv.childName, rv.childWhere.map(mapNodeSelector))
          case Error.Value.RelationViolation(rv)    => throw RelationViolation(rv.relationName, rv.modelAName, rv.modelBName)
        }

        nested_mutaction_interpreter(envelope, m, errorHandler)

      case m: NestedSet =>
        val protoMutaction = prisma.protocol.DatabaseMutaction.Type.NestedSet(
          nestedSetToProtocol(m)
        )
        val envelope = prisma.protocol.DatabaseMutaction(projectJson, Some(prismaId), protoMutaction)
        nested_mutaction_interpreter(envelope, m)

      case m: NestedUpdateNodes =>
        val protoMutaction = prisma.protocol.DatabaseMutaction.Type.NestedUpdateNodes(
          nestedUpdateManyToProtocol(m)
        )
        val envelope = prisma.protocol.DatabaseMutaction(projectJson, Some(prismaId), protoMutaction)
        nested_mutaction_interpreter(envelope, m)

      case m: NestedDeleteNodes =>
        val protoMutaction = prisma.protocol.DatabaseMutaction.Type.NestedDeleteNodes(
          nestedDeleteManyToProtocol(m)
        )
        val envelope = prisma.protocol.DatabaseMutaction(projectJson, Some(prismaId), protoMutaction)
        val mapNodeSelector = (ns: protocol.NodeSelector) => {
          NodeSelectorInfo(ns.modelName, ns.fieldName, toGcValue(ns.value.prismaValue))
        }

        val errorHandler: PartialFunction[prisma.protocol.Error.Value, Throwable] = {
          case Error.Value.NodesNotConnected(rv)    =>
            throw NodesNotConnected(rv.relationName, rv.parentName, rv.parentWhere.map(mapNodeSelector), rv.childName, rv.childWhere.map(mapNodeSelector))
          case Error.Value.RelationViolation(rv)    => throw RelationViolation(rv.relationName, rv.modelAName, rv.modelBName)
        }

        nested_mutaction_interpreter(envelope, m, errorHandler)

      case m: NestedDeleteNode =>
        val protoMutaction = prisma.protocol.DatabaseMutaction.Type.NestedDelete(
          nestedDeleteToProtocol(m)
        )
        val envelope = prisma.protocol.DatabaseMutaction(projectJson, Some(prismaId), protoMutaction)

<<<<<<< HEAD
      case m: NestedDeleteNode  => NestedDeleteNodeInterpreter(m)
      case m: NestedDeleteNodes => NestedDeleteNodesInterpreter(m)
=======
        val mapNodeSelector = (ns: protocol.NodeSelector) => {
          NodeSelectorInfo(ns.modelName, ns.fieldName, toGcValue(ns.value.prismaValue))
        }

        val errorHandler: PartialFunction[prisma.protocol.Error.Value, Throwable] = {
          case Error.Value.NodesNotConnected(rv)    =>
            throw NodesNotConnected(rv.relationName, rv.parentName, rv.parentWhere.map(mapNodeSelector), rv.childName, rv.childWhere.map(mapNodeSelector))
          case Error.Value.RelationViolation(rv)    => throw RelationViolation(rv.relationName, rv.modelAName, rv.modelBName)
        }

        nested_mutaction_interpreter(envelope, m, errorHandler)
>>>>>>> c03ec023
    }
  }

  private def createNodeToProtocol(m: TopLevelCreateNode) = {
    prisma.protocol.CreateNode(
      header = prisma.protocol.Header(m.getClass.getSimpleName),
      modelName = m.model.name,
      nonListArgs = prismaArgsToProtoclArgs(m.nonListArgs),
      listArgs = listArgsToProtocolArgs(m.listArgs),
      nested = nestedMutactionsToProtocol(m),
    )
  }

  private def nestedCreateNodeToProtocol(m: NestedCreateNode) = {
    prisma.protocol.NestedCreateNode(
      header = prisma.protocol.Header(m.getClass.getSimpleName),
      modelName = m.relationField.model.name,
      fieldName = m.relationField.name,
      nonListArgs = prismaArgsToProtoclArgs(m.nonListArgs),
      listArgs = listArgsToProtocolArgs(m.listArgs),
      topIsCreate = m.topIsCreate,
      nested = nestedMutactionsToProtocol(m),
    )
  }

  private def nestedUpsertToProtocol(m: NestedUpsertNode) = {
    prisma.protocol.NestedUpsertNode(
      header = prisma.protocol.Header(m.getClass.getSimpleName),
      modelName = m.relationField.model.name,
      fieldName = m.relationField.name,
      where = m.where.map(toNodeSelector),
      create = nestedCreateNodeToProtocol(m.create),
      update = nestedUpdateNodeToProtocol(m.update)
    )
  }

  private def nestedDeleteToProtocol(m: NestedDeleteNode) = {
    prisma.protocol.NestedDeleteNode(
      header = prisma.protocol.Header(m.getClass.getSimpleName),
      modelName = m.relationField.model.name,
      fieldName = m.relationField.name,
      where = m.where.map(toNodeSelector)
    )
  }

  private def nestedConnectToProtocol(m: NestedConnect) = {
    prisma.protocol.NestedConnect(
      header = prisma.protocol.Header(m.getClass.getSimpleName),
      modelName = m.relationField.model.name,
      fieldName = m.relationField.name,
      where = toNodeSelector(m.where),
      topIsCreate = m.topIsCreate
    )
  }

  private def nestedDisconnectToProtocol(m: NestedDisconnect) = {
    prisma.protocol.NestedDisconnect(
      header = prisma.protocol.Header(m.getClass.getSimpleName),
      modelName = m.relationField.model.name,
      fieldName = m.relationField.name,
      where = m.where.map(toNodeSelector)
    )
  }

  private def nestedSetToProtocol(m: NestedSet) = {
    prisma.protocol.NestedSet(
      header = prisma.protocol.Header(m.getClass.getSimpleName),
      modelName = m.relationField.model.name,
      fieldName = m.relationField.name,
      wheres = m.wheres.map(toNodeSelector)
    )
  }

  private def nestedUpdateManyToProtocol(m: NestedUpdateNodes) = {
    prisma.protocol.NestedUpdateNodes(
      header = prisma.protocol.Header(m.getClass.getSimpleName),
      modelName = m.relationField.model.name,
      fieldName = m.relationField.name,
      filter = m.whereFilter.map(toProtocolFilter),
      nonListArgs = prismaArgsToProtoclArgs(m.nonListArgs),
      listArgs = listArgsToProtocolArgs(m.listArgs),
    )
  }
  private def nestedDeleteManyToProtocol(m: NestedDeleteNodes) = {
    prisma.protocol.NestedDeleteNodes(
      header = prisma.protocol.Header(m.getClass.getSimpleName),
      modelName = m.relationField.model.name,
      fieldName = m.relationField.name,
      filter = m.whereFilter.map(toProtocolFilter),
    )
  }

  private def updateNodeToProtocol(m: TopLevelUpdateNode) = {
    prisma.protocol.UpdateNode(
      header = prisma.protocol.Header(m.getClass.getSimpleName),
      where = toNodeSelector(m.where),
      nonListArgs = prismaArgsToProtoclArgs(m.nonListArgs),
      listArgs = listArgsToProtocolArgs(m.listArgs),
      nested = nestedMutactionsToProtocol(m),
    )
  }

  private def nestedUpdateNodeToProtocol(m: NestedUpdateNode) = {
    prisma.protocol.NestedUpdateNode(
      header = prisma.protocol.Header(m.getClass.getSimpleName),
      modelName = m.relationField.model.name,
      fieldName = m.relationField.name,
      where = m.where.map(toNodeSelector),
      nonListArgs = prismaArgsToProtoclArgs(m.nonListArgs),
      listArgs = listArgsToProtocolArgs(m.listArgs),
      nested = nestedMutactionsToProtocol(m),
    )
  }

  private def nestedMutactionsToProtocol(m: FurtherNestedMutaction): prisma.protocol.NestedMutactions = {
    prisma.protocol.NestedMutactions(
      creates = m.nestedCreates.map(nestedCreateNodeToProtocol),
      updates = m.nestedUpdates.map(nestedUpdateNodeToProtocol),
      upserts = m.nestedUpserts.map(nestedUpsertToProtocol),
      deletes = m.nestedDeletes.map(nestedDeleteToProtocol),
      connects = m.nestedConnects.map(nestedConnectToProtocol),
      disconnects = m.nestedDisconnects.map(nestedDisconnectToProtocol),
      sets = m.nestedSets.map(nestedSetToProtocol),
      updateManys = m.nestedUpdateManys.map(nestedUpdateManyToProtocol),
      deleteManys = m.nestedDeleteManys.map(nestedDeleteManyToProtocol)
    )
  }

  private def listArgsToProtocolArgs(listArgs: Vector[(String, ListGCValue)]): protocol.PrismaArgs = {
    prisma.protocol.PrismaArgs(
      listArgs.map { case (k, v) => prisma.protocol.KeyValueContainer(k, toValueContainer(v)) }
    )
  }

  private def prismaArgsToProtoclArgs(prismaArgs: PrismaArgs): protocol.PrismaArgs = {
    prisma.protocol.PrismaArgs(
      prismaArgs.rootGCMap.map { case (k, v) => prisma.protocol.KeyValueContainer(k, toValueContainer(v)) }.toVector
    )
  }

  private def top_level_mutaction_interpreter(
      protoMutaction: prisma.protocol.DatabaseMutaction,
      mutaction: DatabaseMutaction,
      errorHandler: PartialFunction[prisma.protocol.Error.Value, Throwable] = PartialFunction.empty
  ): TopLevelDatabaseMutactionInterpreter = {

    new TopLevelDatabaseMutactionInterpreter {
      override protected def dbioAction(mutationBuilder: JdbcActionsBuilder): DBIO[DatabaseMutactionResult] = {
        forwarding_dbio(protoMutaction, mutaction, errorHandler)
      }

      override val errorMapper: PartialFunction[Throwable, APIErrors.ClientApiError] = sharedErrorMapper
    }
  }

  private def nested_mutaction_interpreter(
      protoMutaction: prisma.protocol.DatabaseMutaction,
      mutaction: DatabaseMutaction,
      errorHandler: PartialFunction[prisma.protocol.Error.Value, Throwable] = PartialFunction.empty
  ): NestedDatabaseMutactionInterpreter = {

    new NestedDatabaseMutactionInterpreter {
      override protected def dbioAction(mutationBuilder: JdbcActionsBuilder, parentId: IdGCValue): DBIO[DatabaseMutactionResult] = {
        forwarding_dbio(protoMutaction, mutaction, errorHandler)
      }

      override val errorMapper: PartialFunction[Throwable, APIErrors.ClientApiError] = sharedErrorMapper
    }
  }

  private def forwarding_dbio(
      protoMutaction: prisma.protocol.DatabaseMutaction,
      mutaction: DatabaseMutaction,
      errorHandler: PartialFunction[prisma.protocol.Error.Value, Throwable] = PartialFunction.empty
  ): DBIO[DatabaseMutactionResult] = {
    SimpleDBIO { _ =>
      val executionResult = NativeBinding.execute_mutaction(protoMutaction, errorHandler)
      executionResult.`type` match {
        case prisma.protocol.DatabaseMutactionResult.Type.Create(result) =>
          val m = mutaction match {
            case m: CreateNode => m
            case m: UpsertNode => m.create
            case m             => sys.error(s"mutaction of type [$m] is disallowed here")
          }

          CreateNodeResult(toIdGcValue(result.id), m)

        case prisma.protocol.DatabaseMutactionResult.Type.Update(result) =>
          val m = mutaction match {
            case m: UpdateNode => m
            case m: UpsertNode => m.update
            case m             => sys.error(s"mutaction of type [$m] is disallowed here")
          }

          UpdateNodeResult(toIdGcValue(result.id), PrismaNode.dummy, m)

        case prisma.protocol.DatabaseMutactionResult.Type.Delete(_) =>
          DeleteNodeResult(PrismaNode.dummy, mutaction.asInstanceOf[DeleteNode])

        case prisma.protocol.DatabaseMutactionResult.Type.Many(result) =>
          ManyNodesResult(mutaction.asInstanceOf[FinalMutaction], result.count)

        case prisma.protocol.DatabaseMutactionResult.Type.Unit(_) =>
          UnitDatabaseMutactionResult

        case prisma.protocol.DatabaseMutactionResult.Type.Empty =>
          UnitDatabaseMutactionResult
      }
    }
  }

  private val sharedErrorMapper: PartialFunction[Throwable, APIErrors.ClientApiError] = {
    case UniqueConstraintViolation(fieldName) => {
      val splitted = fieldName.split('.')
      APIErrors.UniqueConstraintViolation(splitted(0), "Field name = " + splitted(1))
    }
    case NodeNotFoundForWhere(modelName, fieldName, value) => {
      APIErrors.NodeNotFoundForWhereErrorNative(modelName, value, fieldName)
    }
    case RelationViolation(relationName, modelAName, modelBName) => {
      APIErrors.RequiredRelationWouldBeViolatedNative(relationName, modelAName, modelBName)
    }
    case FieldCannotBeNull(fieldName) => {
      APIErrors.FieldCannotBeNull(fieldName)
    }
    case NodesNotConnected(relationName, parentName, parentWhere, childName, childWhere) => {
      val mapWhere = (ns: NodeSelectorInfo) => {
        APIErrors.NodeSelectorInfo(ns.model, ns.field, ns.value)
      }

      APIErrors.NodesNotConnectedNative(relationName, parentName, parentWhere.map(mapWhere), childName, childWhere.map(mapWhere))
    }
  }

  private def runAttached[T](project: Project, query: DBIO[T]) = {
    if (slickDatabaseArg.isSQLite) {
      import slickDatabaseArg.profile.api._

      val list               = sql"""PRAGMA database_list;""".as[(String, String, String)]
      val path               = s"""'db/${project.dbName}.db'"""
      val attach             = sqlu"ATTACH DATABASE #$path AS #${project.dbName};"
      val activateForeignKey = sqlu"""PRAGMA foreign_keys = ON;"""

      val attachIfNecessary = for {
        attachedDbs <- list
        _ <- attachedDbs.map(_._2).contains(project.dbName) match {
              case true  => slick.dbio.DBIO.successful(())
              case false => attach
            }
        _      <- activateForeignKey
        result <- query
      } yield result

      slickDatabaseArg.database.run(attachIfNecessary.withPinnedSession)
    } else {
      slickDatabaseArg.database.run(query)
    }
  }
}<|MERGE_RESOLUTION|>--- conflicted
+++ resolved
@@ -188,11 +188,6 @@
         val envelope       = prisma.protocol.DatabaseMutaction(projectJson, None, protoMutaction)
         top_level_mutaction_interpreter(envelope, m)
 
-<<<<<<< HEAD
-      case m: TopLevelDeleteNode  => DeleteNodeInterpreter(m)
-      case m: TopLevelDeleteNodes => DeleteNodesInterpreter(m)
-=======
->>>>>>> c03ec023
       case m: ResetData           => ResetDataInterpreter(m)
       case m: ImportNodes         => ImportNodesInterpreter(m)
       case m: ImportRelations     => ImportRelationsInterpreter(m)
@@ -311,10 +306,6 @@
         )
         val envelope = prisma.protocol.DatabaseMutaction(projectJson, Some(prismaId), protoMutaction)
 
-<<<<<<< HEAD
-      case m: NestedDeleteNode  => NestedDeleteNodeInterpreter(m)
-      case m: NestedDeleteNodes => NestedDeleteNodesInterpreter(m)
-=======
         val mapNodeSelector = (ns: protocol.NodeSelector) => {
           NodeSelectorInfo(ns.modelName, ns.fieldName, toGcValue(ns.value.prismaValue))
         }
@@ -326,7 +317,6 @@
         }
 
         nested_mutaction_interpreter(envelope, m, errorHandler)
->>>>>>> c03ec023
     }
   }
 
