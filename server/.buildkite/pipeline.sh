--- conflicted
+++ resolved
@@ -18,13 +18,8 @@
     - label: \":postgres: Postgres deploy connector\"
       command: cd server && ./.buildkite/scripts/test.sh deploy-connector-postgresql postgres
 
-<<<<<<< HEAD
     - label: \":scala: integration-tests-postgres\"
       command: cd server && ./.buildkite/scripts/test.sh integration-tests-mysql postgres
-=======
-    #- label: \":scala: integration-tests-postgres\"
-    #  command: cd server && ./.buildkite/scripts/test.sh integration-tests-mysql postgres
->>>>>>> 204e0ff2
 
     # Libs are not specific to a connector, simply run with mysql
     - label: \":scala: libs\"
