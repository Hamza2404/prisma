--- conflicted
+++ resolved
@@ -42,14 +42,8 @@
   def prepareMutactions(): Future[List[MutactionGroup]] = {
     val createMutactionsResult = SqlMutactions(dataResolver).getMutactionsForCreate(model, coolArgs, id)
 
-<<<<<<< HEAD
     val transactionMutaction = TransactionMutaction(createMutactionsResult.allMutactions.toList, dataResolver)
     val createMutactions     = createMutactionsResult.allMutactions.collect { case x: CreateDataItem => x }
-
-=======
-    val transactionMutaction   = Transaction(createMutactionsResult.allMutactions.toList, dataResolver)
-    val createMutactions       = createMutactionsResult.allMutactions.collect { case x: CreateDataItem => x }
->>>>>>> a51c852a
     val subscriptionMutactions = SubscriptionEvents.extractFromSqlMutactions(project, mutationId, createMutactionsResult.allMutactions)
     //    val sssActions             = ServerSideSubscription.extractFromMutactions(project, createMutactionsResult.allMutactions, requestId)
 
