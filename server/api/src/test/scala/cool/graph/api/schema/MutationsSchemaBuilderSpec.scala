--- conflicted
+++ resolved
@@ -98,15 +98,8 @@
 
     val schema = SchemaRenderer.renderSchema(schemaBuilder(project))
 
-<<<<<<< HEAD
-    schema should containMutation("updateTodoes(data: TodoUpdateInput!, where: TodoWhereInput!): BatchPayload!")
+    schema should containMutation("updateManyTodoes(data: TodoUpdateInput!, where: TodoWhereInput!): BatchPayload!")
     schema should containInputType("TodoWhereInput")
-=======
-    val mutation = schema.mustContainMutation("updateManyTodoes")
-    mustBeEqual(mutation, "updateManyTodoes(data: TodoUpdateInput!, where: TodoWhereInput!): BatchPayload!")
-
-    schema.mustContainInputType("TodoWhereInput")
->>>>>>> 222f670d
   }
 
   "the many update Mutation for a model" should "not be generated for an empty model" in {
@@ -118,29 +111,12 @@
 
     val schema = SchemaRenderer.renderSchema(schemaBuilder(project))
 
-<<<<<<< HEAD
-    println(schema)
-    schema shouldNot containMutation("updateTodoes(data: TodoUpdateInput!, where: TodoWhereInput!): BatchPayload!")
+    schema shouldNot containMutation("updateManyTodoes(data: TodoUpdateInput!, where: TodoWhereInput!): BatchPayload!")
     schema should containInputType("TodoWhereInput",
                                    fields = Vector(
                                      "AND: [TodoWhereInput!]",
                                      "OR: [TodoWhereInput!]"
                                    ))
-=======
-    val mutation = schema.mustContainMutation("updateManyTodoes")
-    mustBeEqual(mutation, "updateManyTodoes(data: TodoUpdateInput!, where: TodoWhereInput!): BatchPayload!")
-
-    mustBeEqual(
-      schema.mustContainInputType("TodoWhereInput"),
-      """input TodoWhereInput {
-        |  # Logical AND on all given filters.
-        |  AND: [TodoWhereInput!]
-        |
-        |  # Logical OR on all given filters.
-        |  OR: [TodoWhereInput!]
-        |}""".stripMargin
-    )
->>>>>>> 222f670d
   }
 
   "the update Mutation for a model with relations" should "be generated correctly" in {
@@ -300,14 +276,7 @@
 
     val schema = SchemaRenderer.renderSchema(schemaBuilder(project))
 
-<<<<<<< HEAD
-    schema should containMutation("deleteTodoes(where: TodoWhereInput!): BatchPayload!")
+    schema should containMutation("deleteManyTodoes(where: TodoWhereInput!): BatchPayload!")
     schema should containInputType("TodoWhereInput")
-=======
-    val mutation = schema.mustContainMutation("deleteManyTodoes")
-    mustBeEqual(mutation, "deleteManyTodoes(where: TodoWhereInput!): BatchPayload!")
-
-    schema.mustContainInputType("TodoWhereInput")
->>>>>>> 222f670d
   }
 }