{
  "name": "prisma-db-introspection",
  "version": "0.0.7",
  "main": "dist/index.js",
  "types": "dist/index.d.ts",
  "repository": {
    "url": "https://github.com/graphcool/graphcool/tree/prisma-cli/cli/packages/prisma-db-introspection"
  },
  "files": [
    "dist"
  ],
  "license": "Apache-2.0",
  "devDependencies": {
    "@types/fs-extra": "^5.0.0",
    "@types/jest": "^23.3.9",
    "@types/node": "^8.0.57",
    "@types/pg": "^7.4.6",
    "jest": "23.6.0",
    "prettier": "1.14.3",
    "ts-jest": "^23.10.5",
    "tslint": "^5.6.0",
    "typescript": "^3.2.2"
  },
  "dependencies": {
    "@types/mongodb": "^3.1.14",
    "@types/mysql": "^2.15.5",
    "graphql-request": "^1.5.0",
    "lodash": "^4.17.4",
    "mongodb": "^3.1.10",
<<<<<<< HEAD
    "mysql": "^2.16.0",
=======
>>>>>>> c3e075b0
    "mysql2": "^1.6.5",
    "pg": "^7.4.1",
    "pluralize": "^7.0.0",
    "prisma-datamodel": "1.23.0-alpha.1",
    "prisma-yml": "^1.0.88",
    "scuid": "^1.0.2",
    "uppercamelcase": "^3.0.0"
  },
  "scripts": {
    "test": "jest --runInBand --verbose=false",
    "build": "tsc -d",
    "lint": "tslint src/**/*.ts",
    "precommit": "lint-staged",
    "prepublishOnly": "yarn build"
  },
  "jest": {
    "transform": {
      "^.+\\.tsx?$": "ts-jest"
    },
    "testRegex": "(src/__tests__/.*|(\\.|/)(test|spec))\\.(jsx?|tsx?)$",
    "testPathIgnorePatterns": [
      "/node_modules/",
      "helpers.ts",
      "connectionDetails.ts",
      "common.ts",
      "/data/",
      "dist"
    ],
    "moduleFileExtensions": [
      "ts",
      "tsx",
      "js",
      "jsx",
      "json",
      "node"
    ]
  }
}<|MERGE_RESOLUTION|>--- conflicted
+++ resolved
@@ -27,10 +27,6 @@
     "graphql-request": "^1.5.0",
     "lodash": "^4.17.4",
     "mongodb": "^3.1.10",
-<<<<<<< HEAD
-    "mysql": "^2.16.0",
-=======
->>>>>>> c3e075b0
     "mysql2": "^1.6.5",
     "pg": "^7.4.1",
     "pluralize": "^7.0.0",
